--- conflicted
+++ resolved
@@ -197,7 +197,7 @@
 
     def __save_img(self, url, path):
         """Downloads the image from a given url.
-
+        
         Args:
             url: Location to download image from.
             path: Location to save image to locally.
@@ -258,7 +258,6 @@
         num_rows = np.shape(image)[0]
         num_cols = np.shape(image)[1]
 
-<<<<<<< HEAD
         corner_assigned = False
         # Find corner on top edge.
         for row_idx in range(num_rows):
@@ -266,16 +265,6 @@
                 if greater_or_less_than(image[row_idx, col_idx], pixel_value):
                     top_corner = (row_idx, col_idx, image[row_idx, col_idx])
                     corner_assigned = True
-=======
-        # TODO (Madison): Give this variable a more descriptive name.
-        flag = False
-        # Find corner on top edge
-        for i in range(num_rows):
-            for j in range(num_cols):
-                if comparator(image[i, j] < pixel_value):
-                    top_corner = (i, j, image[i, j])
-                    flag = True
->>>>>>> 3096b7b6
                     break
             if corner_assigned:
                 break
@@ -316,37 +305,22 @@
         return top_corner, bottom_corner, left_corner, right_corner
 
     def __straighten_img(self, img_path):
-<<<<<<< HEAD
+
         """Rotates and crops images to ensure they're rectangular.
-        
-=======
-        """Rotates images to ensure they're rectangular.
-
->>>>>>> 3096b7b6
         Args:
             img_path: Local path to image.
         """
         image_src = cv.imread(img_path)
         image_data = cv.cvtColor(image_src, cv.COLOR_BGR2GRAY)
 
-        # TODO (Madison): Lines shouldn't be over 80 characters long. (2)
-<<<<<<< HEAD
         WHITE_PX_VAL = 255
         top_corner, bottom_corner, left_corner, right_corner =
             self.__find_corners(image_data, operator.lt, WHITE_PX_VAL)
         
         # Find angle relative to x axis.
-=======
-        top_corner, bottom_corner, left_corner, right_corner = self.__find_corners(image_data, operator.lt, 255)
-
-        # TODO (Madison): Comments should end in a period. (3)
-        # Find angle relative to x axis
->>>>>>> 3096b7b6
-        # TODO (Madison): See (2).
         theta = math.tan((right_corner[0] - top_corner[0])/(right_corner[1]
             - top_corner[1]))
         theta = int(theta*180/np.pi)
-<<<<<<< HEAD
         
         # Rotate image by angle theta.
         rotated = ndimage.rotate(image_data, 90-theta)
@@ -372,37 +346,6 @@
                 if rotated[bottom_r_idx, bottom_c_idx] < WHITE_PX_VAL:
                     bottom_edge = (bottom_r_idx, bottom_c_idx,
                         rotated[bottom_r_idx, bottom_c_idx])
-=======
-
-        # TODO (Madison): See (1) and (3).
-        # Rotate image
-        rotated = ndimage.rotate(image_data, 90-theta)
-
-        # TODO (Madison): See (1), (2) and (3).
-        # Find corners
-        top_corner_r, bottom_corner_r, left_corner_r, right_corner_r = self.__find_corners(rotated, operator.gt, 0)
-
-        # TODO (Madison): You can make this one line: "num_rows, num_cols = ..."
-        num_rows = np.shape(rotated)[0]
-        num_cols = np.shape(rotated)[1]
-
-        # TODO (Madison): Use more descriptive index names that "i" and "j".
-        # Find top edge
-        for i in range(top_corner_r[0], num_rows):
-            j = top_corner_r[1]
-            # TODO (Madison): Avoid using "magic numbers". Save 255 to a
-            # descriptive variable name such as "WHITE_PX_VAL" (using all caps
-            # and underscores indicates this is a constant value).
-            if rotated[i, j] < 255:
-                top_edge = (i, j, rotated[i, j])
-                break
-
-        # Find bottom edge
-        for i in range(bottom_corner_r[0], 0, -1):
-                j = bottom_corner_r[1]
-                if rotated[i, j] < 255:
-                    bottom_edge = (i, j, rotated[i, j])
->>>>>>> 3096b7b6
                     break
 
         # Find left edge.
@@ -420,7 +363,6 @@
                 right_edge = (right_r_idx, right_c_idx,
                     rotated[right_r_idx, right_c_idx])
                 break
-<<<<<<< HEAD
           
         #Crop image.
         oriented_img = rotated[top_edge[0]:bottom_edge[0],
@@ -483,17 +425,6 @@
                     col_idx = col_idx + 1
             if corner_assigned:
                 break
-=======
-
-        # Crop image
-        # TODO (Madison): Give this variable a name that desribes what the
-        # value it holds is, not what you've done to it. A good example might
-        # be "oriented_img" with a comment explaining that you're cropped the
-        # image in this line.
-        rotated_cropped = rotated[top_edge[0]:bottom_edge[0], left_edge[1]:right_edge[1]]
-
-        cv.imwrite(img_path, rotated_cropped)
->>>>>>> 3096b7b6
 
         corner_assigned = False
         for row_idx in reversed(range(num_rows)):
